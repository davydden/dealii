--- conflicted
+++ resolved
@@ -1357,34 +1357,24 @@
 
 template <typename number>
 inline
-<<<<<<< HEAD
+const ChunkSparsityPattern &
+ChunkSparseMatrix<number>::get_sparsity_pattern () const
+{
+  Assert (cols != 0, ExcNotInitialized());
+  return *cols;
+}
+
+
+
+template <typename number>
+inline
 typename ChunkSparseMatrix<number>::size_type 
 ChunkSparseMatrix<number>::compute_location (const size_type i,
                                              const size_type j) const
 {
   const size_type chunk_size = cols->get_chunk_size();
   const size_type chunk_index
-    = cols->sparsity_pattern(i/chunk_size, j/chunk_size);
-=======
-const ChunkSparsityPattern &
-ChunkSparseMatrix<number>::get_sparsity_pattern () const
-{
-  Assert (cols != 0, ExcNotInitialized());
-  return *cols;
-}
-
-
-
-template <typename number>
-inline
-unsigned int
-ChunkSparseMatrix<number>::compute_location (const unsigned int i,
-                                             const unsigned int j) const
-{
-  const unsigned int chunk_size = cols->get_chunk_size();
-  const unsigned int chunk_index
   = cols->sparsity_pattern(i/chunk_size, j/chunk_size);
->>>>>>> ea65eadb
 
   if (chunk_index == ChunkSparsityPattern::invalid_entry)
     return ChunkSparsityPattern::invalid_entry;
@@ -1409,17 +1399,9 @@
   Assert (numbers::is_finite(value), ExcNumberNotFinite());
 
   Assert (cols != 0, ExcNotInitialized());
-<<<<<<< HEAD
-  // it is allowed to set elements of
-  // the matrix that are not part of
-  // the sparsity pattern, if the
-  // value to which we set it is zero
-  const size_type index = compute_location(i,j);
-=======
   // it is allowed to set elements of the matrix that are not part of the
   // sparsity pattern, if the value to which we set it is zero
-  const unsigned int index = compute_location(i,j);
->>>>>>> ea65eadb
+  const size_type index = compute_location(i,j);
   Assert ((index != SparsityPattern::invalid_entry) ||
           (value == 0.),
           ExcInvalidIndex(i,j));
@@ -1565,35 +1547,7 @@
   Assert (m() == n(),  ExcNotQuadratic());
   Assert (i<m(), ExcInvalidIndex1(i));
 
-<<<<<<< HEAD
-  // Use that the first element in each row
-  // of a quadratic matrix is the main
-  // diagonal of the chunk sparsity pattern
-  const size_type chunk_size = cols->get_chunk_size();
-  return val[cols->sparsity_pattern.rowstart[i/chunk_size]
-             *
-             chunk_size * chunk_size
-             +
-             (i % chunk_size) * chunk_size
-             +
-             (i % chunk_size)];
-}
-
-
-
-template <typename number>
-inline
-number &ChunkSparseMatrix<number>::diag_element (const size_type i)
-{
-  Assert (cols != 0, ExcNotInitialized());
-  Assert (m() == n(),  ExcNotQuadratic());
-  Assert (i<m(), ExcInvalidIndex1(i));
-
-  // Use that the first element in each row
-  // of a quadratic matrix is the main
-=======
   // Use that the first element in each row of a quadratic matrix is the main
->>>>>>> ea65eadb
   // diagonal of the chunk sparsity pattern
   const size_type chunk_size = cols->get_chunk_size();
   return val[cols->sparsity_pattern.rowstart[i/chunk_size]
