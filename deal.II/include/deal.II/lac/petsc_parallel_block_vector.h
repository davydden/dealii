--- conflicted
+++ resolved
@@ -289,13 +289,13 @@
                    const MPI_Comm              &communicator);
 
       /**
-<<<<<<< HEAD
        * Same as above but include ghost entries.
        */
       void reinit (const std::vector<IndexSet> &parallel_partitioning,
                    const std::vector<IndexSet> &ghost_entries,
                    const MPI_Comm              &communicator);
-=======
+	
+      /**
        * Change the number of blocks to
        * <tt>num_blocks</tt>. The individual
        * blocks will get initialized with
@@ -308,7 +308,6 @@
        */
       void reinit (const unsigned int num_blocks);
 
->>>>>>> 9606d4d0
       /**
        * Return a reference to the MPI
        * communicator object in use with
